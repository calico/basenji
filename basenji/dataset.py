# Copyright 2017 Calico LLC

# Licensed under the Apache License, Version 2.0 (the "License");
# you may not use this file except in compliance with the License.
# You may obtain a copy of the License at

#     https://www.apache.org/licenses/LICENSE-2.0

# Unless required by applicable law or agreed to in writing, software
# distributed under the License is distributed on an "AS IS" BASIS,
# WITHOUT WARRANTIES OR CONDITIONS OF ANY KIND, either express or implied.
# See the License for the specific language governing permissions and
# limitations under the License.
# =========================================================================
from __future__ import print_function
import glob
import os
import pdb
import sys

from natsort import natsorted
import numpy as np
import tensorflow as tf

# Multiplier for how many items to have in the shuffle buffer, invariant
# of how many files we're parallel-interleaving for our input datasets.
SHUFFLE_BUFFER_DEPTH_PER_FILE = 8
# Number of files to concurrently read from, and interleave,
# for our input datasets.
NUM_FILES_TO_PARALLEL_INTERLEAVE = 4

# TFRecord constants
TFR_INPUT = 'sequence'
TFR_OUTPUT = 'target'
TFR_GENOME = 'genome'

def file_to_records(filename):
  return tf.data.TFRecordDataset(filename, compression_type='ZLIB')


class SeqDataset:
  def __init__(self, tfr_pattern, batch_size, seq_length,
               target_length, mode, seq_end_ignore=0):
    """Initialize basic parameters; run compute_stats; run make_dataset."""

    self.tfr_pattern = tfr_pattern

    self.num_seqs = None
    self.batch_size = batch_size
    self.seq_length = seq_length
    self.seq_end_ignore = seq_end_ignore
    self.seq_depth = None
    self.target_length = target_length
    self.num_targets = None

    self.mode = mode

    self.compute_stats()
    self.make_dataset()


  def batches_per_epoch(self):
    return self.num_seqs // self.batch_size

  def generate_parser(self, raw=False):
    def parse_proto(example_protos):
      """Parse TFRecord protobuf."""
<<<<<<< HEAD
=======

      # features = {
      #   TFR_GENOME: tf.io.FixedLenFeature([1], tf.int64),
      #   TFR_INPUT: tf.io.FixedLenFeature([], tf.string),
      #   TFR_OUTPUT: tf.io.FixedLenFeature([], tf.string)
      # }
>>>>>>> 27fad701
      features = {
        TFR_INPUT: tf.io.FixedLenFeature([], tf.string),
        TFR_OUTPUT: tf.io.FixedLenFeature([], tf.string)
      }
      parsed_features = tf.io.parse_single_example(example_protos, features=features)

      # genome = parsed_features[TFR_GENOME]

      sequence = tf.io.decode_raw(parsed_features[TFR_INPUT], tf.uint8)
      if not raw:
        sequence = tf.reshape(sequence, [self.seq_length, self.seq_depth])
        sequence = tf.cast(sequence, tf.float32)

      targets = tf.io.decode_raw(parsed_features[TFR_OUTPUT], tf.float16)
      if not raw:
        targets = tf.reshape(targets, [self.target_length, self.num_targets])

        if self.seq_end_ignore > 0:
          target_pool = self.seq_length // self.target_length
          slice_left = self.seq_end_ignore // target_pool
          slice_right = self.target_length - slice_left
          targets = targets[slice_left:slice_right, :]

        targets = tf.cast(targets, tf.float32)
      # return (sequence, genome), targets
      return sequence, targets
    return parse_proto

  def make_dataset(self):
    """Make Dataset w/ transformations."""

    # initialize dataset from TFRecords glob
    tfr_files = natsorted(glob.glob(self.tfr_pattern))
    if tfr_files:
      dataset = tf.data.Dataset.list_files(tf.constant(tfr_files), shuffle=False)
    else:
      print('Cannot order TFRecords %s' % self.tfr_pattern, file=sys.stderr)
      dataset = tf.data.Dataset.list_files(self.tfr_pattern)

    # train
    if self.mode == tf.estimator.ModeKeys.TRAIN:
      # repeat
      dataset = dataset.repeat()

      # interleave files
      dataset = dataset.interleave(
        map_func=file_to_records,
        cycle_length=NUM_FILES_TO_PARALLEL_INTERLEAVE,
        num_parallel_calls=tf.data.experimental.AUTOTUNE)

      # shuffle
      shuffle_buffer_size = NUM_FILES_TO_PARALLEL_INTERLEAVE * SHUFFLE_BUFFER_DEPTH_PER_FILE
      dataset = dataset.shuffle(buffer_size=shuffle_buffer_size)

    # valid/test
    else:
      # flat mix files
      dataset = dataset.flat_map(file_to_records)

    # helper for training on single genomes in a multiple genome mode
    if self.num_seqs > 0:
      dataset = dataset.map(self.generate_parser())

    # batch
    dataset = dataset.batch(self.batch_size)

    # hold on
    self.dataset = dataset


  def compute_stats(self):
    """ Iterate over the TFRecords to count sequences, and infer
        seq_depth and num_targets."""

    # read TF Records
    dataset = tf.data.Dataset.list_files(self.tfr_pattern)
    dataset = dataset.flat_map(file_to_records)
    dataset = dataset.map(self.generate_parser(raw=True))
    dataset = dataset.batch(1)

    self.num_seqs = 0
    # for (seq_raw, genome), targets_raw in dataset:
    for seq_raw, targets_raw in dataset:
      # infer seq_depth
      seq_1hot = seq_raw.numpy().reshape((self.seq_length,-1))
      #print('seq_raw', seq_raw.numpy().shape, seq_1hot.shape)
      if self.seq_depth is None:
        self.seq_depth = seq_1hot.shape[-1]
      else:
        assert(self.seq_depth == seq_1hot.shape[-1])
      # infer num_targets
      targets1 = targets_raw.numpy().reshape(self.target_length,-1)
      #print('targets_raw', targets_raw.numpy().shape, targets1.shape)
      if self.num_targets is None:
        self.num_targets = targets1.shape[-1]
        targets_nonzero = (targets1.sum(axis=0, dtype='float32') > 0)
      else:
        assert(self.num_targets == targets1.shape[-1])
        targets_nonzero = np.logical_or(targets_nonzero, targets1.sum(axis=0, dtype='float32') > 0)
      # count sequences
      self.num_seqs += 1
    # warn user about nonzero targets
    if self.num_seqs > 0:
      self.num_targets_nonzero = (targets_nonzero > 0).sum()
      print('%s has %d sequences with %d/%d targets' % (self.tfr_pattern, self.num_seqs, self.num_targets_nonzero, self.num_targets), flush=True)
    else:
      self.num_targets_nonzero = None
      print('%s has %d sequences with 0 targets' % (self.tfr_pattern, self.num_seqs), flush=True)

  def numpy(self, return_inputs=True, return_outputs=True):
    """ Convert TFR inputs and/or outputs to numpy arrays."""

    # read TF Records
    dataset = tf.data.Dataset.list_files(self.tfr_pattern)
    dataset = dataset.flat_map(file_to_records)
    dataset = dataset.map(self.generate_parser())
    dataset = dataset.batch(1)

    # initialize inputs and outputs
    #seqs_1hot = []
    #targets = []


    # initialize inputs and outputs: this speeds it up insanely!
    seqs_1hot = np.zeros((self.num_seqs, self.seq_length, self.seq_depth))
    targets   = np.zeros((self.num_seqs, self.target_length, self.num_targets))
    counter = 0
    # collect inputs and outputs
    for seq1_1hot, targets1 in dataset:
      #print(seq1_1hot.shape, targets1.shape)
      if return_inputs:
        seqs_1hot[counter,:,:] = seq1_1hot[0,:,:]
      if return_outputs:
        targets[counter,:,:] = targets1[0,:,:] 
      counter += 1
    assert(counter == self.num_seqs)

#    # collect inputs and outputs
#    for seq1_1hot, targets1 in dataset:
#      #print(seq1_1hot.shape, targets1.shape)
#      if return_inputs:
#        seqs_1hot.append(seq1_1hot)
#      if return_outputs:
#        targets.append(targets1)
    print('done')
    # make arrays

    # return
    if return_inputs and return_outputs:
      #seqs_1hot = np.array(seqs_1hot)
      #targets = np.array(targets)
      return seqs_1hot, targets
    elif return_inputs:
      ##seqs_1hot = np.array(seqs_1hot)
      return seqs_1hot
    else:
      #targets = np.array(targets)
      return targets

class HicDataset(SeqDataset):
  def generate_parser(self, raw=False):
    def parse_proto(example_protos):
      """Parse TFRecord protobuf."""
      features = {
        TFR_GENOME: tf.io.FixedLenFeature([1], tf.int64),
        TFR_INPUT: tf.io.FixedLenFeature([], tf.string),
        TFR_OUTPUT: tf.io.FixedLenFeature([], tf.string)
      }
      parsed_features = tf.io.parse_single_example(example_protos, features=features)
      genome = parsed_features[TFR_GENOME]
      sequence = tf.io.decode_raw(parsed_features[TFR_INPUT], tf.uint8)
      if not raw:
        sequence = tf.reshape(sequence, [self.seq_length, self.seq_depth])
        sequence = tf.cast(sequence, tf.float32)

      targets = tf.io.decode_raw(parsed_features[TFR_OUTPUT], tf.float16)
      if not raw:
        targets = tf.reshape(targets, [self.target_length, self.target_length, self.num_targets])
        if self.seq_end_ignore > 0:
          target_pool = self.seq_length // self.target_length
          slice_left = self.seq_end_ignore // target_pool
          slice_right = self.target_length - slice_left
          targets = targets[slice_left:slice_right, slice_left:slice_right, :]

        targets = tf.cast(targets, tf.float32)
      # return (sequence, genome), targets
      return sequence, targets
    return parse_proto

  def compute_stats(self):
    print('computing stats hic style')
    # read TF Records
    dataset = tf.data.Dataset.list_files(self.tfr_pattern)
    dataset = dataset.flat_map(file_to_records)
    dataset = dataset.map(self.generate_parser(raw=True))
    dataset = dataset.batch(1)

    self.num_seqs = 0
    # for (seq_raw, genome), targets_raw in dataset:
    for seq_raw, targets_raw in dataset:
      # infer seq_depth
      seq_1hot = seq_raw.numpy().reshape((self.seq_length,-1))
      #print('seq_raw', seq_raw.numpy().shape, seq_1hot.shape)
      if self.seq_depth is None:
        self.seq_depth = seq_1hot.shape[-1]
      else:
        assert(self.seq_depth == seq_1hot.shape[-1])

      # infer num_targets
      targets1 = targets_raw.numpy().reshape(self.target_length, self.target_length,-1)
      #print('targets_raw.numpy()',targets_raw.numpy().shape, targets1.shape)
      if self.num_targets is None:
        self.num_targets = targets1.shape[-1]
        targets_nonzero = (targets1.sum(axis=0, dtype='float32').sum(axis=0) > 0)
      else:
        assert(self.num_targets == targets1.shape[-1])
        targets_nonzero = np.logical_or(targets_nonzero, targets1.sum(axis=0, dtype='float32').sum(axis=0) > 0)

      # count sequences
      self.num_seqs += 1

    # warn user about nonzero targets
    if self.num_seqs > 0:
      self.num_targets_nonzero = (targets_nonzero > 0).sum()
      print('%s has %d sequences with %d/%d targets' % (self.tfr_pattern, self.num_seqs, self.num_targets_nonzero, self.num_targets), flush=True)
    else:
      self.num_targets_nonzero = None
      print('%s has %d sequences with 0 targets' % (self.tfr_pattern, self.num_seqs), flush=True)


  def numpy(self, return_inputs=True, return_outputs=True):
    """ Convert TFR inputs and/or outputs to numpy arrays."""
    print('converting to np, hic')
    # read TF Records
    dataset = tf.data.Dataset.list_files(self.tfr_pattern)
    dataset = dataset.flat_map(file_to_records)
    dataset = dataset.map(self.generate_parser())
    dataset = dataset.batch(1)

    # initialize inputs and outputs: this speeds it up insanely!
    seqs_1hot = np.zeros((self.num_seqs, self.seq_length, self.seq_depth))
    targets   = np.zeros((self.num_seqs, self.target_length, self.target_length, self.num_targets))
    counter = 0
    # collect inputs and outputs
    for seq1_1hot, targets1 in dataset:
      #print(seq1_1hot.shape, targets1.shape)
      if return_inputs:
        seqs_1hot[counter,:,:] = seq1_1hot[0,:,:]
      if return_outputs:
        targets[counter,:,:,:] = targets1[0,:,:,:] 
      counter += 1
    assert(counter == self.num_seqs)

    # return
    if return_inputs and return_outputs:
      return seqs_1hot, targets
    elif return_inputs:
      return seqs_1hot
    else:
      return targets

<|MERGE_RESOLUTION|>--- conflicted
+++ resolved
@@ -65,15 +65,13 @@
   def generate_parser(self, raw=False):
     def parse_proto(example_protos):
       """Parse TFRecord protobuf."""
-<<<<<<< HEAD
-=======
 
       # features = {
       #   TFR_GENOME: tf.io.FixedLenFeature([1], tf.int64),
       #   TFR_INPUT: tf.io.FixedLenFeature([], tf.string),
       #   TFR_OUTPUT: tf.io.FixedLenFeature([], tf.string)
       # }
->>>>>>> 27fad701
+
       features = {
         TFR_INPUT: tf.io.FixedLenFeature([], tf.string),
         TFR_OUTPUT: tf.io.FixedLenFeature([], tf.string)
@@ -333,5 +331,4 @@
     elif return_inputs:
       return seqs_1hot
     else:
-      return targets
-
+      return targets