# Copyright 2017 Calico LLC
#
# Licensed under the Apache License, Version 2.0 (the "License");
# you may not use this file except in compliance with the License.
# You may obtain a copy of the License at
#
#     https://www.apache.org/licenses/LICENSE-2.0
#
# Unless required by applicable law or agreed to in writing, software
# distributed under the License is distributed on an "AS IS" BASIS,
# WITHOUT WARRANTIES OR CONDITIONS OF ANY KIND, either express or implied.
# See the License for the specific language governing permissions and
# limitations under the License.
# =========================================================================
"""SeqNN trainer"""
import time
import pdb

import numpy as np
import tensorflow as tf
from tensorflow.python.ops import math_ops
from tensorflow.python.framework import ops
from tensorflow.python.framework import dtypes

from basenji import layers
from basenji import metrics

class Trainer:
  def __init__(self, params, train_data, eval_data, out_dir):
    self.params = params
    self.train_data = train_data
    self.eval_data = eval_data
    self.out_dir = out_dir
    self.compiled = False

    # loss
    self.loss = self.params.get('loss','poisson')
    if self.loss.lower() == 'mse':
      self.loss_fn = tf.keras.losses.MSE
    else:
      self.loss_fn = tf.keras.losses.Poisson()

    # optimizer
    self.make_optimizer()

    # early stopping
    self.patience = self.params.get('patience', 20)

    # compute batches/epoch
    self.train_epoch_batches = train_data.batches_per_epoch()
    self.eval_epoch_batches = eval_data.batches_per_epoch()
    self.train_epochs = self.params.get('train_epochs', 1000)

  def compile(self, model):
    num_targets = model.output_shape[-1]
    model.compile(loss=self.loss_fn,
                  optimizer=self.optimizer,
                  metrics=[metrics.PearsonR(num_targets), metrics.R2(num_targets)])
    self.compiled = True

  def fit(self, model):
    if not self.compiled:
      self.compile(model)

    callbacks = [
      tf.keras.callbacks.EarlyStopping(patience=self.patience, monitor='val_loss', verbose=1),
      tf.keras.callbacks.TensorBoard(self.out_dir),
      tf.keras.callbacks.ModelCheckpoint('%s/model_check.h5'%self.out_dir),
      tf.keras.callbacks.ModelCheckpoint('%s/model_best.h5'%self.out_dir, save_best_only=True, monitor='val_loss', verbose=1)]

    model.fit(
      self.train_data.dataset,
      epochs=self.train_epochs,
      steps_per_epoch=self.train_epoch_batches,
      callbacks=callbacks,
      validation_data=self.eval_data.dataset,
      validation_steps=self.eval_epoch_batches)


  def fit_tape(self, model):
    if not self.compiled:
      self.compile(model)

    # metrics
    num_targets = model.output_shape[-1]
    train_r = metrics.PearsonR(num_targets)
    valid_r = metrics.PearsonR(num_targets)
<<<<<<< HEAD
    if self.loss.lower() == 'mse':
      train_loss = tf.keras.metrics.MSE()
    else:
      train_loss = tf.keras.metrics.Poisson()
=======
    train_loss = tf.keras.metrics.Mean()
>>>>>>> 9663c0a1

    @tf.function
    def train_step(x, y):
      with tf.GradientTape() as tape:
        pred = model(x, training=tf.constant(True))
<<<<<<< HEAD
        loss = self.loss_fn(y, pred)
      train_loss(y, pred)
=======
        loss = self.loss_fn(y, pred) + sum(model.losses)
      train_loss(loss)
>>>>>>> 9663c0a1
      train_r(y, pred)
      gradients = tape.gradient(loss, model.trainable_variables)
      self.optimizer.apply_gradients(zip(gradients, model.trainable_variables))

    # improvement variables
    valid_best = np.inf
    valid_ei = 0
    unimproved = 0

    # training loop
    for ei in range(self.train_epochs):
      if unimproved > self.patience:
        break
      else:
        # train
        t0 = time.time()
        train_iter = iter(self.train_data.dataset)
        for si in range(self.train_epoch_batches):
          x, y = next(train_iter)
          train_step(x, y)

        # print training accuracy
        train_loss_epoch = train_loss.result().numpy()
        train_r_epoch = train_r.result().numpy()
        print('Epoch %d - %ds - train_loss: %.4f - train_r: %.4f' % (ei, (time.time()-t0), train_loss_epoch, train_r_epoch), end='')

        # checkpoint
        model.save('%s/model_check.h5'%self.out_dir)

        # print validation accuracy
        valid_loss, valid_pr, valid_r2 = model.evaluate(self.eval_data.dataset, verbose=0)
        print(' - valid_loss: %.4f - valid_r: %.4f - valid_r2: %.4f' % (valid_loss, valid_pr, valid_r2), end='')

        # check best
        if valid_loss < valid_best:
          print(' - best!', end='')
          unimproved = 0
          valid_ei = ei
          valid_best = valid_loss
          model.save('%s/model_best.h5'%self.out_dir)
        else:
          unimproved += 1
        print('', flush=True)

        # reset metrics
        train_loss.reset_states()
        train_r.reset_states()

  def make_optimizer(self):
    # schedule (currently OFF)
    initial_learning_rate = self.params.get('learning_rate', 0.01)
    if False:
      lr_schedule = keras.optimizers.schedules.ExponentialDecay(
        initial_learning_rate,
        decay_steps=self.params.get('decay_steps', 100000),
        decay_rate=self.params.get('decay_rate', 0.96),
        staircase=True)
    else:
      lr_schedule = initial_learning_rate

    clip_norm = self.params.get('clipnorm', None)

    # optimizer
    optimizer_type = self.params.get('optimizer', 'sgd').lower()
    if optimizer_type == 'adam':
      self.optimizer = tf.keras.optimizers.Adam(
          lr=lr_schedule,
          beta_1=self.params.get('adam_beta1',0.9),
          beta_2=self.params.get('adam_beta2',0.999),
          clipnorm=clip_norm)

    elif optimizer_type in ['sgd', 'momentum']:
      self.optimizer = tf.keras.optimizers.SGD(
          lr=lr_schedule,
          momentum=self.params.get('momentum', 0.99),
          clipnorm=clip_norm)

    else:
      print('Cannot recognize optimization algorithm %s' % optimizer_type)
      exit(1)


class EarlyStoppingBest(tf.keras.callbacks.EarlyStopping):
  """Adds printing "best" in verbose mode."""
  def __init__(self, **kwargs):
    super(EarlyStoppingBest, self).__init__(**kwargs)

  def on_epoch_end(self, epoch, logs=None):
    current = self.get_monitor_value(logs)
    if current is None:
      return
    if self.monitor_op(current - self.min_delta, self.best):
      if self.verbose > 0:
        print(' - best!', end='')
      self.best = current
      self.wait = 0
      if self.restore_best_weights:
        self.best_weights = self.model.get_weights()
    else:
      self.wait += 1
      if self.wait >= self.patience:
        self.stopped_epoch = epoch
        self.model.stop_training = True
        if self.restore_best_weights:
          if self.verbose > 0:
            print('Restoring model weights from the end of the best epoch.')
          self.model.set_weights(self.best_weights)<|MERGE_RESOLUTION|>--- conflicted
+++ resolved
@@ -85,26 +85,14 @@
     num_targets = model.output_shape[-1]
     train_r = metrics.PearsonR(num_targets)
     valid_r = metrics.PearsonR(num_targets)
-<<<<<<< HEAD
-    if self.loss.lower() == 'mse':
-      train_loss = tf.keras.metrics.MSE()
-    else:
-      train_loss = tf.keras.metrics.Poisson()
-=======
     train_loss = tf.keras.metrics.Mean()
->>>>>>> 9663c0a1
 
     @tf.function
     def train_step(x, y):
       with tf.GradientTape() as tape:
         pred = model(x, training=tf.constant(True))
-<<<<<<< HEAD
-        loss = self.loss_fn(y, pred)
-      train_loss(y, pred)
-=======
         loss = self.loss_fn(y, pred) + sum(model.losses)
       train_loss(loss)
->>>>>>> 9663c0a1
       train_r(y, pred)
       gradients = tape.gradient(loss, model.trainable_variables)
       self.optimizer.apply_gradients(zip(gradients, model.trainable_variables))
